--- conflicted
+++ resolved
@@ -22,17 +22,9 @@
     required this.extra,
     required this.error,
     this.pageKey,
-<<<<<<< HEAD
   })  : fullUriString = _addQueryParams(location, queryParams),
         assert(Uri.parse(location).queryParameters.isEmpty),
         assert(Uri.parse(template).queryParameters.isEmpty),
-=======
-  })  : fullUriString = _addQueryParams(subloc, queryParametersAll),
-        assert(subloc.startsWith('/')),
-        assert(Uri.parse(subloc).queryParameters.isEmpty),
-        assert(fullpath.startsWith('/')),
-        assert(Uri.parse(fullpath).queryParameters.isEmpty),
->>>>>>> a95e400a
         assert(() {
           for (final MapEntry<String, String> p in encodedParams.entries) {
             assert(p.value == Uri.encodeComponent(Uri.decodeComponent(p.value)),
@@ -58,6 +50,7 @@
         template: '',
         encodedParams: <String, String>{},
         queryParams: queryParams,
+        queryParametersAll: queryParametersAll,
         extra: extra,
         error: null,
         // Provide a unique pageKey to ensure that the page for this ShellRoute is
@@ -81,28 +74,12 @@
         template: fullpath,
         encodedParams: encodedParams,
         queryParams: queryParams,
+        queryParametersAll: queryParametersAll,
         extra: extra,
         error: null,
       );
     }
-<<<<<<< HEAD
     throw MatcherError('Unexpected route type: $route', restLoc);
-=======
-
-    final Map<String, String> encodedParams = route.extractPathParams(match);
-    final String pathLoc = patternToPath(route.path, encodedParams);
-    final String subloc = concatenatePaths(parentSubloc, pathLoc);
-    return RouteMatch(
-      route: route,
-      subloc: subloc,
-      fullpath: fullpath,
-      encodedParams: encodedParams,
-      queryParams: queryParams,
-      queryParametersAll: queryParametersAll,
-      extra: extra,
-      error: null,
-    );
->>>>>>> a95e400a
   }
 
   /// The matched route.
