--- conflicted
+++ resolved
@@ -1,13 +1,11 @@
-<<<<<<< HEAD
-## 8.0.2
+## 8.0.5
 
 - Fixes bug that GoRouterState in top level redirect doesn't contain complete data.
-=======
+
 ## 8.0.4
 
 - Updates documentations around `GoRouter.of`, `GoRouter.maybeOf`, and `BuildContext` extension. 
 
-
 ## 8.0.3
 
 - Makes namedLocation and route name related APIs case sensitive.
@@ -15,7 +13,6 @@
 ## 8.0.2 
 
 - Fixes a bug in `debugLogDiagnostics` to support StatefulShellRoute.
->>>>>>> f27d3c93
 
 ## 8.0.1
 
