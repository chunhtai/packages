--- conflicted
+++ resolved
@@ -1,10 +1,10 @@
+## 9.0.2
+
+- Exposes package-level privates.
+
 ## 9.0.1
 
-<<<<<<< HEAD
-- Exposes package-level privates.
-=======
 - Allows redirect only GoRoute to be part of RouteMatchList.
->>>>>>> 771ec9b4
 
 ## 9.0.0
 
